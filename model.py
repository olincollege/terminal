"""
Model module for managing game state, file access, and directory structure.
"""

import os
import pygame


class Model:
    """
    Handles game state including unlock level, and file system access.
    """

    def __init__(self):
<<<<<<< HEAD
=======
        """
        Initialize the model with default player state.
        """
        self._bookmarks = []  # List of bookmarked files
>>>>>>> 11ac62a7
        self._player_name = "____"
        self._unlock_level = 1  # Player starts with only level 1 unlocked
        self._unlock_password = {  # Passwords required to unlock higher levels
            2: "vires_in_silentio",
            3: "CENTINEL-1",
        }

<<<<<<< HEAD
=======
    def bookmark(self, file):
        """
        Adds the current file to the bookmark list.

        Args:
            file (File): File or Directory object to bookmark.
        """
        self._bookmarks.append(file)

>>>>>>> 11ac62a7
    @property
    def unlock_level(self):
        """
        Retrieve the current unlock level.

        Returns:
            int: The unlock level of the player.
        """
        return self._unlock_level

    @property
    def passwords(self):
        """
        Access the password dictionary.

        Returns:
            dict: Level-password mapping.
        """
        return self._unlock_password

<<<<<<< HEAD
=======
    @property
    def bookmarks(self):
        """
        Access the list of bookmarked files.

        Returns:
            list: Bookmarked File/Directory objects.
        """
        return self._bookmarks

>>>>>>> 11ac62a7
    def increase_level(self):
        """
        Increment the player's unlock level by one.
        """
        self._unlock_level += 1

<<<<<<< HEAD
=======
    def set_unlock_level(self, level):
        """
        Set the current unlock level manually (e.g., for testing).

        Args:
            level (int): The desired unlock level.
        """
        self._unlock_level = level

    def get_accessible_folders(self):
        """
        Return list of folders named 'artifacts_X' in the artifacts directory.

        Returns:
            list[str]: Folder names that match the 'artifacts_' prefix.
        """
        base_path = "artifacts"
        folders = []

        # Check if the artifacts directory exists
        if os.path.exists(base_path):
            for folder in os.listdir(base_path):
                folder_path = os.path.join(base_path, folder)

                # Only include folders that start with 'artifacts_'
                if os.path.isdir(folder_path) and folder.startswith(
                    "artifacts_"
                ):
                    folders.append(folder)

        return folders

    def get_accessible_contents(self, folder_name):
        """
        Given a folder name (e.g., artifacts_1), return its files if unlocked,
        otherwise return ["LOCKED"].

        Args:
            folder_name (str): Name of the folder to access.

        Returns:
            list[str]: File names or ["LOCKED"] if access is restricted.
        """
        base_path = "artifacts"
        folder_path = os.path.join(base_path, folder_name)

        folder_number = None
        # Try to extract the folder number (e.g., "artifacts_2" → 2)
        if folder_name.startswith("artifacts_"):
            try:
                folder_number = int(folder_name.split("_")[1])
            except (IndexError, ValueError):
                pass  # Ignore if format is wrong

        # If the folder's unlock level is too high, block access
        if folder_number is not None and folder_number > self._unlock_level:
            return ["LOCKED"]

        # If unlocked, return its sorted contents
        if os.path.exists(folder_path) and os.path.isdir(folder_path):
            files = os.listdir(folder_path)
            files.sort()
            return files

        return []  # Return empty list if folder doesn't exist

>>>>>>> 11ac62a7

class File:
    """
    Base class representing a generic file in the game.
    """

    def __init__(self, name, path):
        """
        Initialize a file object and set its name and path.

        Args:
            name (str): File name with a prepended identifier character.
            path (str): Path to the file's directory.
        """
        self._name = name[1:]  # Remove the leading metadata character
        self._contents = None
        os.chdir(path)  # Move to the specified path

    @property
    def name(self):
        """
        Retrieve the file's name.

        Returns:
            str: The name of the file (without prepended character).
        """
        return self._name

    @property
    def contents(self):
        """
        Retrieve the file's contents.

        Returns:
            Any: Contents of the file (text, image, etc.).
        """
        return self._contents


class TextFile(File):
    """
    TextFile represents a readable .txt file within the game.
    """

    def __init__(self, filename, path):
        """
        Read a .txt file and store its contents.

        Args:
            filename (str): The file name.
            path (str): Directory containing the file.
        """
        super().__init__(filename, path)

        # Open the file using UTF-8 encoding and store its contents
        with open(filename, "r", encoding="utf-8") as file_obj:
            self._contents = file_obj.read()


class ImageFile(File):
    """
    ImageFile represents a .png image within the game.
    """

    def __init__(self, filename, path):
        """
        Load a .png image file using pygame.

        Args:
            filename (str): The file name.
            path (str): Directory containing the file.
        """
        super().__init__(filename, path)

        # Use pygame to load the image
        self._contents = pygame.image.load(filename)


class Directory(File):
    """
    Directory represents a navigable folder with other files or directories.
    """

    def __init__(self, filename, path=os.getcwd()):
        """
        Recursively load contents of a directory and set lock level.

        Args:
            filename (str): Name of the directory.
            path (str): Path to parent directory.
        """
        super().__init__(filename, path)

        # Set unlock level based on folder name
        self._lock_level = 1
        if filename == "2archive":
            self._lock_level = 2
        elif filename == "3message":
            self._lock_level = 3

        # Go into the specified subdirectory
        path = os.path.join(path, filename)
        os.chdir(path)

        self._contents = []

        # Get list of files in directory
        names = os.listdir(path)
        names.sort()

        # Recursively load files or subdirectories
        for name in names:
            if name.endswith(".txt"):
                self._contents.append(TextFile(name, path))
            elif name.endswith(".png"):
                self._contents.append(ImageFile(name, path))
            else:
                self._contents.append(Directory(name, path))

    @property
    def lock_level(self):
        """
        Return the required unlock level for this directory.

        Returns:
            int: The lock level (1–3).
        """
        return self._lock_level<|MERGE_RESOLUTION|>--- conflicted
+++ resolved
@@ -12,13 +12,9 @@
     """
 
     def __init__(self):
-<<<<<<< HEAD
-=======
         """
         Initialize the model with default player state.
         """
-        self._bookmarks = []  # List of bookmarked files
->>>>>>> 11ac62a7
         self._player_name = "____"
         self._unlock_level = 1  # Player starts with only level 1 unlocked
         self._unlock_password = {  # Passwords required to unlock higher levels
@@ -26,18 +22,15 @@
             3: "CENTINEL-1",
         }
 
-<<<<<<< HEAD
-=======
     def bookmark(self, file):
         """
-        Adds the current file to the bookmark list.
-
-        Args:
-            file (File): File or Directory object to bookmark.
+        Adds the current file to the bookmark list
+
+        Args:
+            file (_type_): _description_
         """
         self._bookmarks.append(file)
 
->>>>>>> 11ac62a7
     @property
     def unlock_level(self):
         """
@@ -58,8 +51,6 @@
         """
         return self._unlock_password
 
-<<<<<<< HEAD
-=======
     @property
     def bookmarks(self):
         """
@@ -70,15 +61,12 @@
         """
         return self._bookmarks
 
->>>>>>> 11ac62a7
     def increase_level(self):
         """
         Increment the player's unlock level by one.
         """
         self._unlock_level += 1
 
-<<<<<<< HEAD
-=======
     def set_unlock_level(self, level):
         """
         Set the current unlock level manually (e.g., for testing).
@@ -145,7 +133,6 @@
 
         return []  # Return empty list if folder doesn't exist
 
->>>>>>> 11ac62a7
 
 class File:
     """
